--- conflicted
+++ resolved
@@ -263,10 +263,7 @@
     @Override
     public void onTimer(
         String timerId,
-<<<<<<< HEAD
-=======
         String timerFamilyId,
->>>>>>> 4fc924a8
         BoundedWindow window,
         Instant timestamp,
         Instant outputTimestamp,
